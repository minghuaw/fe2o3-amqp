--- conflicted
+++ resolved
@@ -1,15 +1,17 @@
 # Change Log
 
-<<<<<<< HEAD
-## 0.8.4
-
-1. Ported 0.7.19
-=======
+## 0.8.5
+
+1. Ported 0.7.20
+
 ## 0.7.20
 
 1. Instead of panic when `ConnectionHandle::close()`/`SessionHandle::end()` is called multiple times,
    it will now return an `Error::IllegalState`.
->>>>>>> 2e8463eb
+
+## 0.8.4
+
+1. Ported 0.7.19
 
 ## 0.7.19
 
