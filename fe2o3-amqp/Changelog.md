--- conflicted
+++ resolved
@@ -1,15 +1,17 @@
 # Change Log
 
-<<<<<<< HEAD
-## 0.8.3
-
-1. Ported 0.7.18
-=======
+## 0.8.4
+
+1. Ported 0.7.19
+
 ## 0.7.19
 
 1. Fixed #170 and #172 by reviewing potential addition/subtraction with overflow/underflow and
    replaced with wrapping/saturating add/sub
->>>>>>> bf29fbad
+
+## 0.8.3
+
+1. Ported 0.7.18
 
 ## 0.7.18
 
