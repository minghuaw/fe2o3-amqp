--- conflicted
+++ resolved
@@ -1,18 +1,13 @@
 # Change Log
 
-<<<<<<< HEAD
 ## 0.5.0
 
 1. Fixed [#117](https://github.com/minghuaw/fe2o3-amqp/issues/117) with `serde_amqp_derive = "0.2.0"`
+2. Added `extensions::TransparentVec` type that is feature gated behind `"extensions"` feature flag.
 
-## 0.4.5 (OCT/07/2022)
-
-1. Added `extensions::TransparentVec` type that is feature gated behind `"extensions"` feature flag.
-=======
 ## 0.4.5
 
 1. Fixed a bug with serializing/deserilizing described basic wrapper that cause a bug on `AmqpValue` wrapping around a custom struct
->>>>>>> aafe5a46
 
 ## 0.4.4
 
