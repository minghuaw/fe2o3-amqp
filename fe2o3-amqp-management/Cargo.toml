--- conflicted
+++ resolved
@@ -1,10 +1,6 @@
 [package]
 name = "fe2o3-amqp-management"
-<<<<<<< HEAD
-version = "0.2.0"
-=======
-version = "0.1.1"
->>>>>>> bf29fbad
+version = "0.2.1"
 edition = "2021"
 description = "An experimental impl of AMQP 1.0 management extension"
 license = "MIT/Apache-2.0"
